[package]
name = "schnapsen-duo-server"
version = "0.1.0"
edition = "2021"

# See more keys and their definitions at https://doc.rust-lang.org/cargo/reference/manifest.html

[dependencies]
axum = "0.7.5"
reqwest = { version = "0.12.5", features = ["json"] }
rust_socketio = "0.6.0"
serde = { version = "1.0.207", features = ["derive"] }
serde_json = "1.0.124"
socketioxide = "0.14.1"
tokio = { version = "1.38.1", features = ["rt", "macros", "rt-multi-thread"] }
tracing = "0.1.40"
tracing-subscriber = "0.3.18"
<<<<<<< HEAD
schnapsen-rs = "0.1.1"
=======
schnapsen-rs = "0.1.2"
>>>>>>> 37b4ac1e
num_enum = "0.7.3"
thiserror = "1.0.63"
sha2 = "0.10.8"
futures = "0.3.30"
tower = "0.5.0"
tower-http = { version = "0.6.1", features = ["cors", "trace"] }<|MERGE_RESOLUTION|>--- conflicted
+++ resolved
@@ -15,11 +15,7 @@
 tokio = { version = "1.38.1", features = ["rt", "macros", "rt-multi-thread"] }
 tracing = "0.1.40"
 tracing-subscriber = "0.3.18"
-<<<<<<< HEAD
-schnapsen-rs = "0.1.1"
-=======
 schnapsen-rs = "0.1.2"
->>>>>>> 37b4ac1e
 num_enum = "0.7.3"
 thiserror = "1.0.63"
 sha2 = "0.10.8"
